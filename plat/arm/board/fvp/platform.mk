#
# Copyright (c) 2013-2023, Arm Limited and Contributors. All rights reserved.
#
# SPDX-License-Identifier: BSD-3-Clause
#

include common/fdt_wrappers.mk

# Use the GICv3 driver on the FVP by default
FVP_USE_GIC_DRIVER	:= FVP_GICV3

# Default cluster count for FVP
FVP_CLUSTER_COUNT	:= 2

# Default number of CPUs per cluster on FVP
FVP_MAX_CPUS_PER_CLUSTER	:= 4

# Default number of threads per CPU on FVP
FVP_MAX_PE_PER_CPU	:= 1

# Disable redistributor frame of inactive/fused CPU cores by marking it as read
# only; enable redistributor frames of all CPU cores by default.
FVP_GICR_REGION_PROTECTION		:= 0

FVP_DT_PREFIX		:= fvp-base-gicv3-psci

# This is a very trickly TEMPORARY fix. Enabling ALL features exceeds BL31's
# progbits limit. We need a way to build all useful configurations while waiting
# on the fvp to increase its SRAM size. The problem is twofild:
#  1. the cleanup that introduced these enables cleaned up tf-a a little too
#     well and things that previously (incorrectly) were enabled, no longer are.
#     A bunch of CI configs build subtly incorrectly and this combo makes it
#     necessary to forcefully and unconditionally enable them here.
#  2. the progbits limit is exceeded only when the tsp is involved. However,
#     there are tsp CI configs that run on very high architecture revisions so
#     disabling everything isn't an option.
# The fix is to enable everything, as before. When the tsp is included, though,
# we need to slim the size down. In that case, disable all optional features,
# that will not be present in CI when the tsp is.
# Similarly, DRTM support is only tested on v8.0 models. Disable everything just
# for it.
# TODO: make all of this unconditional (or only base the condition on
# ARM_ARCH_* when the makefile supports it).
ifneq (${DRTM_SUPPORT}, 1)
ifneq (${SPD}, tspd)
	ENABLE_FEAT_AMU			:= 2
	ENABLE_FEAT_AMUv1p1		:= 2
	ENABLE_FEAT_HCX			:= 2
	ENABLE_MPAM_FOR_LOWER_ELS	:= 2
	ENABLE_FEAT_RNG			:= 2
	ENABLE_FEAT_TWED		:= 2
	ENABLE_FEAT_GCS			:= 2
ifeq (${ARCH}, aarch64)
ifneq (${SPD}, spmd)
ifeq (${SPM_MM}, 0)
ifeq (${ENABLE_RME}, 0)
ifeq (${CTX_INCLUDE_FPREGS}, 0)
	ENABLE_SME_FOR_NS		:= 2
	ENABLE_SME2_FOR_NS		:= 2
endif
endif
endif
endif
endif
endif

# enable unconditionally for all builds
ifeq (${ARCH}, aarch64)
ifeq (${ENABLE_RME},0)
	ENABLE_BRBE_FOR_NS		:= 2
endif
endif
ENABLE_TRBE_FOR_NS		:= 2
ENABLE_SYS_REG_TRACE_FOR_NS	:= 2
ENABLE_FEAT_CSV2_2		:= 2
ENABLE_FEAT_DIT			:= 2
ENABLE_FEAT_PAN			:= 2
ENABLE_FEAT_VHE			:= 2
CTX_INCLUDE_NEVE_REGS		:= 2
ENABLE_FEAT_SEL2		:= 2
ENABLE_TRF_FOR_NS		:= 2
ENABLE_FEAT_ECV			:= 2
ENABLE_FEAT_FGT			:= 2
ENABLE_FEAT_TCR2		:= 2
ENABLE_FEAT_S2PIE		:= 2
ENABLE_FEAT_S1PIE		:= 2
ENABLE_FEAT_S2POE		:= 2
ENABLE_FEAT_S1POE		:= 2
endif

# The FVP platform depends on this macro to build with correct GIC driver.
$(eval $(call add_define,FVP_USE_GIC_DRIVER))

# Pass FVP_CLUSTER_COUNT to the build system.
$(eval $(call add_define,FVP_CLUSTER_COUNT))

# Pass FVP_MAX_CPUS_PER_CLUSTER to the build system.
$(eval $(call add_define,FVP_MAX_CPUS_PER_CLUSTER))

# Pass FVP_MAX_PE_PER_CPU to the build system.
$(eval $(call add_define,FVP_MAX_PE_PER_CPU))

# Pass FVP_GICR_REGION_PROTECTION to the build system.
$(eval $(call add_define,FVP_GICR_REGION_PROTECTION))

# Sanity check the cluster count and if FVP_CLUSTER_COUNT <= 2,
# choose the CCI driver , else the CCN driver
ifeq ($(FVP_CLUSTER_COUNT), 0)
$(error "Incorrect cluster count specified for FVP port")
else ifeq ($(FVP_CLUSTER_COUNT),$(filter $(FVP_CLUSTER_COUNT),1 2))
FVP_INTERCONNECT_DRIVER := FVP_CCI
else
FVP_INTERCONNECT_DRIVER := FVP_CCN
endif

$(eval $(call add_define,FVP_INTERCONNECT_DRIVER))

# Choose the GIC sources depending upon the how the FVP will be invoked
ifeq (${FVP_USE_GIC_DRIVER}, FVP_GICV3)

# The GIC model (GIC-600 or GIC-500) will be detected at runtime
GICV3_SUPPORT_GIC600		:=	1
GICV3_OVERRIDE_DISTIF_PWR_OPS	:=	1

# Include GICv3 driver files
include drivers/arm/gic/v3/gicv3.mk

FVP_GIC_SOURCES		:=	${GICV3_SOURCES}			\
				plat/common/plat_gicv3.c		\
				plat/arm/common/arm_gicv3.c

	ifeq ($(filter 1,${RESET_TO_BL2} \
		${RESET_TO_BL31} ${RESET_TO_SP_MIN}),)
		FVP_GIC_SOURCES += plat/arm/board/fvp/fvp_gicv3.c
	endif

else ifeq (${FVP_USE_GIC_DRIVER}, FVP_GICV2)

# No GICv4 extension
GIC_ENABLE_V4_EXTN	:=	0
$(eval $(call add_define,GIC_ENABLE_V4_EXTN))

# Include GICv2 driver files
include drivers/arm/gic/v2/gicv2.mk

FVP_GIC_SOURCES		:=	${GICV2_SOURCES}			\
				plat/common/plat_gicv2.c		\
				plat/arm/common/arm_gicv2.c

FVP_DT_PREFIX		:=	fvp-base-gicv2-psci
else
$(error "Incorrect GIC driver chosen on FVP port")
endif

ifeq (${FVP_INTERCONNECT_DRIVER}, FVP_CCI)
FVP_INTERCONNECT_SOURCES	:= 	drivers/arm/cci/cci.c
else ifeq (${FVP_INTERCONNECT_DRIVER}, FVP_CCN)
FVP_INTERCONNECT_SOURCES	:= 	drivers/arm/ccn/ccn.c		\
					plat/arm/common/arm_ccn.c
else
$(error "Incorrect CCN driver chosen on FVP port")
endif

FVP_SECURITY_SOURCES	:=	drivers/arm/tzc/tzc400.c		\
				plat/arm/board/fvp/fvp_security.c	\
				plat/arm/common/arm_tzc400.c


PLAT_INCLUDES		:=	-Iplat/arm/board/fvp/include		\
				-Iinclude/lib/psa


PLAT_BL_COMMON_SOURCES	:=	plat/arm/board/fvp/fvp_common.c

FVP_CPU_LIBS		:=	lib/cpus/${ARCH}/aem_generic.S

ifeq (${ARCH}, aarch64)

# select a different set of CPU files, depending on whether we compile for
# hardware assisted coherency cores or not
ifeq (${HW_ASSISTED_COHERENCY}, 0)
# Cores used without DSU
	FVP_CPU_LIBS	+=	lib/cpus/aarch64/cortex_a35.S			\
				lib/cpus/aarch64/cortex_a53.S			\
				lib/cpus/aarch64/cortex_a57.S			\
				lib/cpus/aarch64/cortex_a72.S			\
				lib/cpus/aarch64/cortex_a73.S
else
# Cores used with DSU only
	ifeq (${CTX_INCLUDE_AARCH32_REGS}, 0)
	# AArch64-only cores
	# TODO: add all cores to the appropriate lists
		FVP_CPU_LIBS	+=	lib/cpus/aarch64/cortex_a65.S		\
					lib/cpus/aarch64/cortex_a65ae.S		\
					lib/cpus/aarch64/cortex_a76.S		\
					lib/cpus/aarch64/cortex_a76ae.S		\
					lib/cpus/aarch64/cortex_a77.S		\
					lib/cpus/aarch64/cortex_a78.S		\
					lib/cpus/aarch64/cortex_a78c.S		\
					lib/cpus/aarch64/cortex_a710.S		\
					lib/cpus/aarch64/neoverse_n_common.S	\
					lib/cpus/aarch64/neoverse_n1.S		\
					lib/cpus/aarch64/neoverse_n2.S		\
					lib/cpus/aarch64/neoverse_v1.S		\
					lib/cpus/aarch64/neoverse_e1.S		\
					lib/cpus/aarch64/cortex_x2.S
	endif
	# AArch64/AArch32 cores
	FVP_CPU_LIBS	+=	lib/cpus/aarch64/cortex_a55.S		\
				lib/cpus/aarch64/cortex_a75.S
endif

else
FVP_CPU_LIBS		+=	lib/cpus/aarch32/cortex_a32.S			\
				lib/cpus/aarch32/cortex_a57.S
endif

BL1_SOURCES		+=	drivers/arm/smmu/smmu_v3.c			\
				drivers/arm/sp805/sp805.c			\
				drivers/delay_timer/delay_timer.c		\
				drivers/io/io_semihosting.c			\
				lib/semihosting/semihosting.c			\
				lib/semihosting/${ARCH}/semihosting_call.S	\
				plat/arm/board/fvp/${ARCH}/fvp_helpers.S	\
				plat/arm/board/fvp/fvp_bl1_setup.c		\
				plat/arm/board/fvp/fvp_err.c			\
				plat/arm/board/fvp/fvp_io_storage.c		\
				${FVP_CPU_LIBS}					\
				${FVP_INTERCONNECT_SOURCES}

ifeq (${USE_SP804_TIMER},1)
BL1_SOURCES		+=	drivers/arm/sp804/sp804_delay_timer.c
else
BL1_SOURCES		+=	drivers/delay_timer/generic_delay_timer.c
endif


BL2_SOURCES		+=	drivers/arm/sp805/sp805.c			\
				drivers/io/io_semihosting.c			\
				lib/utils/mem_region.c				\
				lib/semihosting/semihosting.c			\
				lib/semihosting/${ARCH}/semihosting_call.S	\
				plat/arm/board/fvp/fvp_bl2_setup.c		\
				plat/arm/board/fvp/fvp_err.c			\
				plat/arm/board/fvp/fvp_io_storage.c		\
				plat/arm/common/arm_nor_psci_mem_protect.c	\
				${FVP_SECURITY_SOURCES}


ifeq (${COT_DESC_IN_DTB},1)
BL2_SOURCES		+=	plat/arm/common/fconf/fconf_nv_cntr_getter.c
endif

ifeq (${ENABLE_RME},1)
BL2_SOURCES		+=	plat/arm/board/fvp/aarch64/fvp_helpers.S

BL31_SOURCES		+=	plat/arm/board/fvp/fvp_plat_attest_token.c	\
				plat/arm/board/fvp/fvp_realm_attest_key.c

# FVP platform does not support RSS, but it can leverage RSS APIs to
# provide hardcoded token/key on request.
BL31_SOURCES		+=	lib/psa/delegated_attestation.c

endif

ifeq (${ENABLE_FEAT_RNG_TRAP},1)
BL31_SOURCES		+=	plat/arm/board/fvp/fvp_sync_traps.c
endif

ifeq (${RESET_TO_BL2},1)
BL2_SOURCES		+=	plat/arm/board/fvp/${ARCH}/fvp_helpers.S	\
				plat/arm/board/fvp/fvp_bl2_el3_setup.c		\
				${FVP_CPU_LIBS}					\
				${FVP_INTERCONNECT_SOURCES}
endif

ifeq (${USE_SP804_TIMER},1)
BL2_SOURCES		+=	drivers/arm/sp804/sp804_delay_timer.c
endif

BL2U_SOURCES		+=	plat/arm/board/fvp/fvp_bl2u_setup.c		\
				${FVP_SECURITY_SOURCES}

ifeq (${USE_SP804_TIMER},1)
BL2U_SOURCES		+=	drivers/arm/sp804/sp804_delay_timer.c
endif

BL31_SOURCES		+=	drivers/arm/fvp/fvp_pwrc.c			\
				drivers/arm/smmu/smmu_v3.c			\
				drivers/delay_timer/delay_timer.c		\
				drivers/cfi/v2m/v2m_flash.c			\
				lib/utils/mem_region.c				\
				plat/arm/board/fvp/fvp_bl31_setup.c		\
				plat/arm/board/fvp/fvp_console.c		\
				plat/arm/board/fvp/fvp_pm.c			\
				plat/arm/board/fvp/fvp_topology.c		\
				plat/arm/board/fvp/aarch64/fvp_helpers.S	\
				plat/arm/common/arm_nor_psci_mem_protect.c	\
				${FVP_CPU_LIBS}					\
				${FVP_GIC_SOURCES}				\
				${FVP_INTERCONNECT_SOURCES}			\
				${FVP_SECURITY_SOURCES}

# Support for fconf in BL31
# Added separately from the above list for better readability
ifeq ($(filter 1,${RESET_TO_BL2} ${RESET_TO_BL31}),)
BL31_SOURCES		+=	lib/fconf/fconf.c				\
				lib/fconf/fconf_dyn_cfg_getter.c		\
				plat/arm/board/fvp/fconf/fconf_hw_config_getter.c

BL31_SOURCES		+=	${FDT_WRAPPERS_SOURCES}

ifeq (${SEC_INT_DESC_IN_FCONF},1)
BL31_SOURCES		+=	plat/arm/common/fconf/fconf_sec_intr_config.c
endif

endif

ifeq (${USE_SP804_TIMER},1)
BL31_SOURCES		+=	drivers/arm/sp804/sp804_delay_timer.c
else
BL31_SOURCES		+=	drivers/delay_timer/generic_delay_timer.c
endif

# Add the FDT_SOURCES and options for Dynamic Config (only for Unix env)
ifdef UNIX_MK
FVP_HW_CONFIG_DTS	:=	fdts/${FVP_DT_PREFIX}.dts
FDT_SOURCES		+=	$(addprefix plat/arm/board/fvp/fdts/,	\
					${PLAT}_fw_config.dts		\
					${PLAT}_tb_fw_config.dts	\
					${PLAT}_soc_fw_config.dts	\
					${PLAT}_nt_fw_config.dts	\
				)

FVP_FW_CONFIG		:=	${BUILD_PLAT}/fdts/${PLAT}_fw_config.dtb
FVP_TB_FW_CONFIG	:=	${BUILD_PLAT}/fdts/${PLAT}_tb_fw_config.dtb
FVP_SOC_FW_CONFIG	:=	${BUILD_PLAT}/fdts/${PLAT}_soc_fw_config.dtb
FVP_NT_FW_CONFIG	:=	${BUILD_PLAT}/fdts/${PLAT}_nt_fw_config.dtb

ifeq (${SPD},tspd)
FDT_SOURCES		+=	plat/arm/board/fvp/fdts/${PLAT}_tsp_fw_config.dts
FVP_TOS_FW_CONFIG	:=	${BUILD_PLAT}/fdts/${PLAT}_tsp_fw_config.dtb

# Add the TOS_FW_CONFIG to FIP and specify the same to certtool
$(eval $(call TOOL_ADD_PAYLOAD,${FVP_TOS_FW_CONFIG},--tos-fw-config,${FVP_TOS_FW_CONFIG}))
endif

ifeq (${SPD},spmd)

ifeq ($(ARM_SPMC_MANIFEST_DTS),)
ARM_SPMC_MANIFEST_DTS	:=	plat/arm/board/fvp/fdts/${PLAT}_spmc_manifest.dts
endif

FDT_SOURCES		+=	${ARM_SPMC_MANIFEST_DTS}
FVP_TOS_FW_CONFIG	:=	${BUILD_PLAT}/fdts/$(notdir $(basename ${ARM_SPMC_MANIFEST_DTS})).dtb

# Add the TOS_FW_CONFIG to FIP and specify the same to certtool
$(eval $(call TOOL_ADD_PAYLOAD,${FVP_TOS_FW_CONFIG},--tos-fw-config,${FVP_TOS_FW_CONFIG}))
endif

# Add the FW_CONFIG to FIP and specify the same to certtool
$(eval $(call TOOL_ADD_PAYLOAD,${FVP_FW_CONFIG},--fw-config,${FVP_FW_CONFIG}))
# Add the TB_FW_CONFIG to FIP and specify the same to certtool
$(eval $(call TOOL_ADD_PAYLOAD,${FVP_TB_FW_CONFIG},--tb-fw-config,${FVP_TB_FW_CONFIG}))
# Add the SOC_FW_CONFIG to FIP and specify the same to certtool
$(eval $(call TOOL_ADD_PAYLOAD,${FVP_SOC_FW_CONFIG},--soc-fw-config,${FVP_SOC_FW_CONFIG}))
# Add the NT_FW_CONFIG to FIP and specify the same to certtool
$(eval $(call TOOL_ADD_PAYLOAD,${FVP_NT_FW_CONFIG},--nt-fw-config,${FVP_NT_FW_CONFIG}))

FDT_SOURCES		+=	${FVP_HW_CONFIG_DTS}
$(eval FVP_HW_CONFIG	:=	${BUILD_PLAT}/$(patsubst %.dts,%.dtb,$(FVP_HW_CONFIG_DTS)))

# Add the HW_CONFIG to FIP and specify the same to certtool
$(eval $(call TOOL_ADD_PAYLOAD,${FVP_HW_CONFIG},--hw-config,${FVP_HW_CONFIG}))
endif

# Enable dynamic mitigation support by default
DYNAMIC_WORKAROUND_CVE_2018_3639	:=	1

ifneq (${ENABLE_FEAT_AMU},0)
BL31_SOURCES		+=	lib/cpus/aarch64/cpuamu.c		\
				lib/cpus/aarch64/cpuamu_helpers.S

ifeq (${HW_ASSISTED_COHERENCY}, 1)
BL31_SOURCES		+=	lib/cpus/aarch64/cortex_a75_pubsub.c	\
				lib/cpus/aarch64/neoverse_n1_pubsub.c
endif
endif

ifeq (${RAS_EXTENSION},1)
BL31_SOURCES		+=	plat/arm/board/fvp/aarch64/fvp_ras.c
endif

ifneq (${ENABLE_STACK_PROTECTOR},0)
PLAT_BL_COMMON_SOURCES	+=	plat/arm/board/fvp/fvp_stack_protector.c
endif

ifeq (${ARCH},aarch32)
    NEED_BL32 := yes
endif

# Enable the dynamic translation tables library.
ifeq ($(filter 1,${RESET_TO_BL2} ${ARM_XLAT_TABLES_LIB_V1}),)
    ifeq (${ARCH},aarch32)
        BL32_CPPFLAGS	+=	-DPLAT_XLAT_TABLES_DYNAMIC
    else # AArch64
        BL31_CPPFLAGS	+=	-DPLAT_XLAT_TABLES_DYNAMIC
    endif
endif

ifeq (${ALLOW_RO_XLAT_TABLES}, 1)
    ifeq (${ARCH},aarch32)
        BL32_CPPFLAGS	+=	-DPLAT_RO_XLAT_TABLES
    else # AArch64
        BL31_CPPFLAGS	+=	-DPLAT_RO_XLAT_TABLES
        ifeq (${SPD},tspd)
            BL32_CPPFLAGS +=	-DPLAT_RO_XLAT_TABLES
        endif
    endif
endif

ifeq (${USE_DEBUGFS},1)
    BL31_CPPFLAGS	+=	-DPLAT_XLAT_TABLES_DYNAMIC
endif

# Add support for platform supplied linker script for BL31 build
$(eval $(call add_define,PLAT_EXTRA_LD_SCRIPT))

ifneq (${RESET_TO_BL2}, 0)
    override BL1_SOURCES =
endif

# RSS is not supported on FVP right now. Thus, we use the mocked version
# of the provided PSA APIs. They return with success and hard-coded token/key.
PLAT_RSS_NOT_SUPPORTED	:= 1

# Include Measured Boot makefile before any Crypto library makefile.
# Crypto library makefile may need default definitions of Measured Boot build
# flags present in Measured Boot makefile.
ifeq (${MEASURED_BOOT},1)
    RSS_MEASURED_BOOT_MK := drivers/measured_boot/rss/rss_measured_boot.mk
    $(info Including ${RSS_MEASURED_BOOT_MK})
    include ${RSS_MEASURED_BOOT_MK}

    ifneq (${MBOOT_RSS_HASH_ALG}, sha256)
        $(eval $(call add_define,TF_MBEDTLS_MBOOT_USE_SHA512))
    endif

    BL1_SOURCES		+=	${MEASURED_BOOT_SOURCES}
    BL2_SOURCES		+=	${MEASURED_BOOT_SOURCES}
endif

include plat/arm/board/common/board_common.mk
include plat/arm/common/arm_common.mk

ifeq (${MEASURED_BOOT},1)
BL1_SOURCES		+=	plat/arm/board/fvp/fvp_common_measured_boot.c	\
				plat/arm/board/fvp/fvp_bl1_measured_boot.c	\
				lib/psa/measured_boot.c

BL2_SOURCES		+=	plat/arm/board/fvp/fvp_common_measured_boot.c	\
				plat/arm/board/fvp/fvp_bl2_measured_boot.c	\
				lib/psa/measured_boot.c

# Even though RSS is not supported on FVP (see above), we support overriding
# PLAT_RSS_NOT_SUPPORTED from the command line, just for the purpose of building
# the code to detect any build regressions. The resulting firmware will not be
# functional.
ifneq (${PLAT_RSS_NOT_SUPPORTED},1)
    $(warning "RSS is not supported on FVP. The firmware will not be functional.")
    include drivers/arm/rss/rss_comms.mk
    BL1_SOURCES		+=	${RSS_COMMS_SOURCES}
    BL2_SOURCES		+=	${RSS_COMMS_SOURCES}
    BL31_SOURCES	+=	${RSS_COMMS_SOURCES}

    BL1_CFLAGS		+=	-DPLAT_RSS_COMMS_PAYLOAD_MAX_SIZE=0
    BL2_CFLAGS		+=	-DPLAT_RSS_COMMS_PAYLOAD_MAX_SIZE=0
    BL31_CFLAGS		+=	-DPLAT_RSS_COMMS_PAYLOAD_MAX_SIZE=0
endif

endif

ifeq (${DRTM_SUPPORT}, 1)
BL31_SOURCES   += plat/arm/board/fvp/fvp_drtm_addr.c	\
		  plat/arm/board/fvp/fvp_drtm_dma_prot.c	\
		  plat/arm/board/fvp/fvp_drtm_err.c	\
		  plat/arm/board/fvp/fvp_drtm_measurement.c	\
		  plat/arm/board/fvp/fvp_drtm_stub.c	\
		  plat/arm/common/arm_dyn_cfg.c		\
		  plat/arm/board/fvp/fvp_err.c
endif

ifeq (${TRUSTED_BOARD_BOOT}, 1)
BL1_SOURCES		+=	plat/arm/board/fvp/fvp_trusted_boot.c
BL2_SOURCES		+=	plat/arm/board/fvp/fvp_trusted_boot.c

# FVP being a development platform, enable capability to disable Authentication
# dynamically if TRUSTED_BOARD_BOOT is set.
DYN_DISABLE_AUTH	:=	1
endif

ifeq (${SPMC_AT_EL3}, 1)
PLAT_BL_COMMON_SOURCES	+=	plat/arm/board/fvp/fvp_el3_spmc.c
endif

PSCI_OS_INIT_MODE	:=	1

ifeq (${SPD},spmd)
BL31_SOURCES	+=	plat/arm/board/fvp/fvp_spmd.c
endif

# Test specific macros, keep them at bottom of this file
$(eval $(call add_define,PLATFORM_TEST_EA_FFH))
ifeq (${PLATFORM_TEST_EA_FFH}, 1)
    ifeq (${HANDLE_EA_EL3_FIRST_NS}, 0)
         $(error "PLATFORM_TEST_EA_FFH expects HANDLE_EA_EL3_FIRST_NS to be 1")
    endif
BL31_SOURCES	+= plat/arm/board/fvp/aarch64/fvp_ea.c
endif

<<<<<<< HEAD
$(eval $(call add_define,PLATFORM_TEST_RAS_FFH))
ifeq (${PLATFORM_TEST_RAS_FFH}, 1)
    ifeq (${RAS_EXTENSION}, 0)
         $(error "PLATFORM_TEST_RAS_FFH expects RAS_EXTENSION to be 1")
    endif
=======
ifeq (${SPD},spmd)
BL31_SOURCES	+=	plat/arm/board/fvp/fvp_spmd.c
endif

ifeq (${ERRATA_ABI_SUPPORT}, 1)
include plat/arm/board/fvp/fvp_cpu_errata.mk
>>>>>>> e5d9b6f0
endif<|MERGE_RESOLUTION|>--- conflicted
+++ resolved
@@ -518,18 +518,13 @@
 BL31_SOURCES	+= plat/arm/board/fvp/aarch64/fvp_ea.c
 endif
 
-<<<<<<< HEAD
 $(eval $(call add_define,PLATFORM_TEST_RAS_FFH))
 ifeq (${PLATFORM_TEST_RAS_FFH}, 1)
     ifeq (${RAS_EXTENSION}, 0)
          $(error "PLATFORM_TEST_RAS_FFH expects RAS_EXTENSION to be 1")
     endif
-=======
-ifeq (${SPD},spmd)
-BL31_SOURCES	+=	plat/arm/board/fvp/fvp_spmd.c
 endif
 
 ifeq (${ERRATA_ABI_SUPPORT}, 1)
 include plat/arm/board/fvp/fvp_cpu_errata.mk
->>>>>>> e5d9b6f0
 endif